import { Meter, Tracer } from "@opentelemetry/api";
import { z } from "zod";

import { ChatModelV1, EmbeddingModelV1 } from "@adaline/provider";
<<<<<<< HEAD
import { ChatModelPriceType, ChatUsageType, Config, EmbeddingRequests, Message, Tool } from "@adaline/types";
=======
import { ChatUsage, Config, EmbeddingRequests, Message, ModelPricing, Tool } from "@adaline/types";
>>>>>>> 062e94aa

import {
  CompleteChatCallbackType,
  CompleteChatHandlerResponseType,
  GetEmbeddingsCallbackType,
  GetEmbeddingsHandlerResponseType,
  StreamChatCallbackType,
} from "./handlers";
import { Cache, HttpClient, Logger, QueueOptions } from "./plugins";

const GatewayOptions = z.object({
  queueOptions: z.lazy(() => QueueOptions.partial()).optional(),
  dangerouslyAllowBrowser: z.boolean().optional(),
  httpClient: z.custom<HttpClient>().optional(),
  completeChatCache: z.custom<Cache<CompleteChatHandlerResponseType>>().optional(),
  completeChatCallbacks: z.array(z.custom<CompleteChatCallbackType>()).nonempty().optional(),
  getEmbeddingsCache: z.custom<Cache<GetEmbeddingsHandlerResponseType>>().optional(),
  getEmbeddingsCallbacks: z.array(z.custom<GetEmbeddingsCallbackType>()).nonempty().optional(),
  streamChatCallbacks: z.array(z.custom<StreamChatCallbackType>()).nonempty().optional(),
  logger: z.custom<Logger>().optional(),
  telemetry: z
    .object({
      tracer: z.custom<Tracer>().optional(),
      meter: z.custom<Meter>().optional(),
    })
    .optional(),
  analyticsEnabled: z.boolean().optional(),
  enableProxyAgent: z.boolean().optional(),
});
type GatewayOptionsType = z.infer<typeof GatewayOptions>;

const GatewayCompleteChatRequestOptions = z.object({
  enableCache: z.boolean().optional().default(true),
  customHeaders: z.record(z.string()).optional(),
  metadataForCallbacks: z.any().optional(),
});
type GatewayCompleteChatRequestOptionsType = z.infer<typeof GatewayCompleteChatRequestOptions>;

const GatewayCompleteChatRequest = z.object({
  model: z.custom<ChatModelV1>(),
  config: Config(),
  messages: z.array(Message()),
  tools: z.array(Tool()).optional(),
  options: GatewayCompleteChatRequestOptions.optional(),
});
type GatewayCompleteChatRequestType = z.infer<typeof GatewayCompleteChatRequest>;

const GatewayStreamChatRequestOptions = z.object({
  customHeaders: z.record(z.string()).optional(),
  metadataForCallbacks: z.any().optional(),
});
type GatewayStreamChatRequestOptionsType = z.infer<typeof GatewayStreamChatRequestOptions>;

const GatewayStreamChatRequest = z.object({
  model: z.custom<ChatModelV1>(),
  config: Config(),
  messages: z.array(Message()),
  tools: z.array(Tool()).optional(),
  options: GatewayStreamChatRequestOptions.optional(),
  abortSignal: z.instanceof(AbortSignal).optional(),
});

type GatewayStreamChatRequestType = z.infer<typeof GatewayStreamChatRequest>;

const GatewayGetEmbeddingsRequestOptions = z.object({
  enableCache: z.boolean().optional().default(true),
  customHeaders: z.record(z.string()).optional(),
  metadataForCallbacks: z.any().optional(),
});
type GatewayGetEmbeddingsRequestOptionsType = z.infer<typeof GatewayGetEmbeddingsRequestOptions>;

const GatewayGetEmbeddingsRequest = z.object({
  model: z.custom<EmbeddingModelV1>(),
  config: Config(),
  embeddingRequests: EmbeddingRequests(),
  options: GatewayGetEmbeddingsRequestOptions.optional(),
});
type GatewayGetEmbeddingsRequestType = z.infer<typeof GatewayGetEmbeddingsRequest>;

const GatewayProxyCompleteChatRequest = z.object({
  model: z.custom<ChatModelV1>(),
  data: z.any(),
  headers: z.record(z.string()),
  query: z.record(z.string()).optional(),
});
type GatewayProxyCompleteChatRequestType = z.infer<typeof GatewayProxyCompleteChatRequest>;

const GatewayProxyStreamChatRequest = z.object({
  model: z.custom<ChatModelV1>(),
  data: z.any(),
  headers: z.record(z.string()),
  query: z.record(z.string()).optional(),
});
type GatewayProxyStreamChatRequestType = z.infer<typeof GatewayProxyStreamChatRequest>;

const GatewayProxyGetEmbeddingsRequest = z.object({
  model: z.custom<EmbeddingModelV1>(),
  data: z.any(),
  headers: z.record(z.string()),
  query: z.record(z.string()).optional(),
});
type GatewayProxyGetEmbeddingsRequestType = z.infer<typeof GatewayProxyGetEmbeddingsRequest>;

<<<<<<< HEAD
const GatewayGetChatUsageCostRequest = z.object({
  chatUsage: z.custom<ChatUsageType>(),
  chatModelPrice: z.custom<ChatModelPriceType>(),
});
=======
const GatewayGetChatUsageCostRequest = z
  .object({
    usageTokens: ChatUsage,
    customModelPricing: ModelPricing.optional(),
    model: z.custom<ChatModelV1>().optional(),
  })
  .refine((data) => data.customModelPricing || data.model, {
    message: "either customModelPricing or model must be provided.",
    path: ["customModelPricing", "model"],
  });
>>>>>>> 062e94aa
type GatewayGetChatUsageCostRequestType = z.infer<typeof GatewayGetChatUsageCostRequest>;

export {
  GatewayCompleteChatRequest,
  GatewayCompleteChatRequestOptions,
  GatewayGetChatUsageCostRequest,
  GatewayGetEmbeddingsRequest,
  GatewayGetEmbeddingsRequestOptions,
  GatewayOptions,
  GatewayProxyCompleteChatRequest,
  GatewayProxyGetEmbeddingsRequest,
  GatewayProxyStreamChatRequest,
  GatewayStreamChatRequest,
  GatewayStreamChatRequestOptions,
  type GatewayCompleteChatRequestOptionsType,
  type GatewayCompleteChatRequestType,
  type GatewayGetChatUsageCostRequestType,
  type GatewayGetEmbeddingsRequestOptionsType,
  type GatewayGetEmbeddingsRequestType,
  type GatewayOptionsType,
  type GatewayProxyCompleteChatRequestType,
  type GatewayProxyGetEmbeddingsRequestType,
  type GatewayProxyStreamChatRequestType,
  type GatewayStreamChatRequestOptionsType,
  type GatewayStreamChatRequestType,
};<|MERGE_RESOLUTION|>--- conflicted
+++ resolved
@@ -2,11 +2,7 @@
 import { z } from "zod";
 
 import { ChatModelV1, EmbeddingModelV1 } from "@adaline/provider";
-<<<<<<< HEAD
 import { ChatModelPriceType, ChatUsageType, Config, EmbeddingRequests, Message, Tool } from "@adaline/types";
-=======
-import { ChatUsage, Config, EmbeddingRequests, Message, ModelPricing, Tool } from "@adaline/types";
->>>>>>> 062e94aa
 
 import {
   CompleteChatCallbackType,
@@ -110,23 +106,16 @@
 });
 type GatewayProxyGetEmbeddingsRequestType = z.infer<typeof GatewayProxyGetEmbeddingsRequest>;
 
-<<<<<<< HEAD
-const GatewayGetChatUsageCostRequest = z.object({
-  chatUsage: z.custom<ChatUsageType>(),
-  chatModelPrice: z.custom<ChatModelPriceType>(),
-});
-=======
 const GatewayGetChatUsageCostRequest = z
   .object({
-    usageTokens: ChatUsage,
-    customModelPricing: ModelPricing.optional(),
+    chatUsage: z.custom<ChatUsageType>(),
+    chatModelPrice: z.custom<ChatModelPriceType>().optional(),
     model: z.custom<ChatModelV1>().optional(),
   })
-  .refine((data) => data.customModelPricing || data.model, {
-    message: "either customModelPricing or model must be provided.",
-    path: ["customModelPricing", "model"],
+  .refine((data) => data.chatModelPrice || data.model, {
+    message: "Either chatModelPrice or model must be provided.",
+    path: ["chatModelPrice", "model"],
   });
->>>>>>> 062e94aa
 type GatewayGetChatUsageCostRequestType = z.infer<typeof GatewayGetChatUsageCostRequest>;
 
 export {
